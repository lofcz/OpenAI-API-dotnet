<<<<<<< HEAD
﻿using System;
=======
﻿using OpenAI_API.Audio;
>>>>>>> 3a139116
using OpenAI_API.Chat;
using OpenAI_API.Completions;
using OpenAI_API.Embedding;
using OpenAI_API.Files;
using OpenAI_API.Images;
using OpenAI_API.Models;
using OpenAI_API.Moderation;
using System.Net.Http;

namespace OpenAI_API
{
	/// <summary>
	/// Entry point to the OpenAPI API, handling auth and allowing access to the various API endpoints
	/// </summary>
	public class OpenAIAPI : IOpenAIAPI
	{
		/// <summary>
		/// Base url for OpenAI
		/// for OpenAI, should be "https://api.openai.com/{0}/{1}"
		/// for Azure, should be "https://(your-resource-name.openai.azure.com/openai/deployments/(deployment-id)/{1}?api-version={0}"
		/// </summary>
		public string ApiUrlFormat { get; set; } = "https://api.openai.com/{0}/{1}";

		/// <summary>
		/// Version of the Rest Api
		/// </summary>
		public string ApiVersion { get; set; } = "v1";

		/// <summary>
		/// The API authentication information to use for API calls
		/// </summary>
		public APIAuthentication Auth { get; set; }

		/// <summary>
		/// Optionally provide an IHttpClientFactory to create the client to send requests.
		/// </summary>
		public IHttpClientFactory HttpClientFactory { get; set; }
		
		public Func<HttpClient>? GetHttpClient { get; set; }

		/// <summary>
		/// Creates a new entry point to the OpenAPI API, handling auth and allowing access to the various API endpoints
		/// </summary>
		/// <param name="apiKeys">The API authentication information to use for API calls, or <see langword="null"/> to attempt to use the <see cref="APIAuthentication.Default"/>, potentially loading from environment vars or from a config file.</param>
		public OpenAIAPI(APIAuthentication apiKeys = null)
		{
			this.Auth = apiKeys.ThisOrDefault();
			Completions = new CompletionEndpoint(this);
			Models = new ModelsEndpoint(this);
			Files = new FilesEndpoint(this);
			Embeddings = new EmbeddingEndpoint(this);
			Chat = new ChatEndpoint(this);
			Moderation = new ModerationEndpoint(this);
			ImageGenerations = new ImageGenerationEndpoint(this);
<<<<<<< HEAD
			ImageEdit= new ImageEditEndpoint(this);
			GetHttpClient = null;
=======
			Audio = new AudioEndpoint(this);
>>>>>>> 3a139116
		}

		/// <summary>
		/// Instantiates a version of the API for connecting to the Azure OpenAI endpoint instead of the main OpenAI endpoint.
		/// </summary>
		/// <param name="YourResourceName">The name of your Azure OpenAI Resource</param>
		/// <param name="deploymentId">The name of your model deployment. You're required to first deploy a model before you can make calls.</param>
		/// <param name="apiKey">The API authentication information to use for API calls, or <see langword="null"/> to attempt to use the <see cref="APIAuthentication.Default"/>, potentially loading from environment vars or from a config file.  Currently this library only supports the api-key flow, not the AD-Flow.</param>
		/// <returns></returns>
		public static OpenAIAPI ForAzure(string YourResourceName, string deploymentId, APIAuthentication apiKey = null)
		{
			OpenAIAPI api = new OpenAIAPI(apiKey);
			api.ApiVersion = "2022-12-01";
			api.ApiUrlFormat = $"https://{YourResourceName}.openai.azure.com/openai/deployments/{deploymentId}/" + "{1}?api-version={0}";
			return api;
		}

		/// <summary>
		/// Text generation is the core function of the API. You give the API a prompt, and it generates a completion. The way you “program” the API to do a task is by simply describing the task in plain english or providing a few written examples. This simple approach works for a wide range of use cases, including summarization, translation, grammar correction, question answering, chatbots, composing emails, and much more (see the prompt library for inspiration).
		/// </summary>
		public ICompletionEndpoint Completions { get; }

		/// <summary>
		/// The API lets you transform text into a vector (list) of floating point numbers. The distance between two vectors measures their relatedness. Small distances suggest high relatedness and large distances suggest low relatedness.
		/// </summary>
		public IEmbeddingEndpoint Embeddings { get; }

		/// <summary>
		/// Text generation in the form of chat messages. This interacts with the ChatGPT API.
		/// </summary>
		public IChatEndpoint Chat { get; }

		/// <summary>
		/// Classify text against the OpenAI Content Policy.
		/// </summary>
		public IModerationEndpoint Moderation { get; }

		/// <summary>
		/// The API endpoint for querying available Engines/models
		/// </summary>
		public IModelsEndpoint Models { get; }

		/// <summary>
		/// The API lets you do operations with files. You can upload, delete or retrieve files. Files can be used for fine-tuning, search, etc.
		/// </summary>
		public IFilesEndpoint Files { get; }

		/// <summary>
		/// The API lets you do operations with images. Given a prompt and/or an input image, the model will generate a new image.
		/// </summary>
		public IImageGenerationEndpoint ImageGenerations { get; }
<<<<<<< HEAD
		
		/// <summary>
		/// The API lets you do operations with images. Given a prompt and an input image, the model will edit a new image.
		/// </summary>
		public IImageEditEndpoint ImageEdit { get; }
=======

		/// <summary>
		/// Manages audio operations such as transcipt,translate.
		/// </summary>
		public IAudioEndpoint Audio { get; }
>>>>>>> 3a139116
	}
}<|MERGE_RESOLUTION|>--- conflicted
+++ resolved
@@ -1,8 +1,4 @@
-<<<<<<< HEAD
-﻿using System;
-=======
-﻿using OpenAI_API.Audio;
->>>>>>> 3a139116
+using System;
 using OpenAI_API.Chat;
 using OpenAI_API.Completions;
 using OpenAI_API.Embedding;
@@ -10,6 +6,7 @@
 using OpenAI_API.Images;
 using OpenAI_API.Models;
 using OpenAI_API.Moderation;
+using OpenAI_API.Audio;
 using System.Net.Http;
 
 namespace OpenAI_API
@@ -57,12 +54,9 @@
 			Chat = new ChatEndpoint(this);
 			Moderation = new ModerationEndpoint(this);
 			ImageGenerations = new ImageGenerationEndpoint(this);
-<<<<<<< HEAD
-			ImageEdit= new ImageEditEndpoint(this);
+			ImageEdit = new ImageEditEndpoint(this);
 			GetHttpClient = null;
-=======
 			Audio = new AudioEndpoint(this);
->>>>>>> 3a139116
 		}
 
 		/// <summary>
@@ -114,18 +108,15 @@
 		/// The API lets you do operations with images. Given a prompt and/or an input image, the model will generate a new image.
 		/// </summary>
 		public IImageGenerationEndpoint ImageGenerations { get; }
-<<<<<<< HEAD
-		
+
 		/// <summary>
 		/// The API lets you do operations with images. Given a prompt and an input image, the model will edit a new image.
 		/// </summary>
 		public IImageEditEndpoint ImageEdit { get; }
-=======
 
 		/// <summary>
 		/// Manages audio operations such as transcipt,translate.
 		/// </summary>
 		public IAudioEndpoint Audio { get; }
->>>>>>> 3a139116
 	}
 }