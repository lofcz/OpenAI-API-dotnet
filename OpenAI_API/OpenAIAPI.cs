﻿using OpenAI_API.Completions;
using OpenAI_API.Embedding;
using OpenAI_API.Files;
using OpenAI_API.Images;
using OpenAI_API.Models;
using OpenAI_API.Moderations;
using System.Xml.Linq;

namespace OpenAI_API
{
	/// <summary>
	/// Entry point to the OpenAPI API, handling auth and allowing access to the various API endpoints
	/// </summary>
	public class OpenAIAPI
	{
		/// <summary>
		/// Base url for OpenAI
		/// for OpenAI, should be "https://api.openai.com/{0}/{1}"
		/// for Azure, should be "https://(your-resource-name).openai.azure.com/openai/deployments/(deployment-id)/{1}?api-version={0}"
		/// </summary>
		public string ApiUrlFormat { get; set; } = "https://api.openai.com/{0}/{1}";

		/// <summary>
		/// Version of the Rest Api
		/// </summary>
		public string ApiVersion { get; set; } = "v1";

		/// <summary>
		/// The API authentication information to use for API calls
		/// </summary>
		public APIAuthentication Auth { get; set; }

		/// <summary>
		/// Creates a new entry point to the OpenAPI API, handling auth and allowing access to the various API endpoints
		/// </summary>
		/// <param name="apiKeys">The API authentication information to use for API calls, or <see langword="null"/> to attempt to use the <see cref="APIAuthentication.Default"/>, potentially loading from environment vars or from a config file.</param>
		public OpenAIAPI(APIAuthentication apiKeys = null)
		{
			this.Auth = apiKeys.ThisOrDefault();
			Completions = new CompletionEndpoint(this);
			Models = new ModelsEndpoint(this);
			Files = new FilesEndpoint(this);
			Embeddings = new EmbeddingEndpoint(this);
<<<<<<< HEAD
			Moderations = new ModerationEndpoint(this);
=======
			ImageGenerations = new ImageGenerationEndpoint(this);
>>>>>>> 412b58ec
		}

		/// <summary>
		/// Instantiates a version of the API for connecting to the Azure OpenAI endpoint instead of the main OpenAI endpoint.
		/// </summary>
		/// <param name="YourResourceName">The name of your Azure OpenAI Resource</param>
		/// <param name="deploymentId">The name of your model deployment. You're required to first deploy a model before you can make calls.</param>
		/// <param name="apiKey">The API authentication information to use for API calls, or <see langword="null"/> to attempt to use the <see cref="APIAuthentication.Default"/>, potentially loading from environment vars or from a config file.  Currently this library only supports the api-key flow, not the AD-Flow.</param>
		/// <returns></returns>
		public static OpenAIAPI ForAzure(string YourResourceName, string deploymentId, APIAuthentication apiKey = null)
		{
			OpenAIAPI api = new OpenAIAPI(apiKey);
			api.ApiVersion = "2022-12-01";
			api.ApiUrlFormat = $"https://{YourResourceName}.openai.azure.com/openai/deployments/{deploymentId}/" + "{1}?api-version={0}";
			return api;
		}

		/// <summary>
		/// Text generation is the core function of the API. You give the API a prompt, and it generates a completion. The way you “program” the API to do a task is by simply describing the task in plain english or providing a few written examples. This simple approach works for a wide range of use cases, including summarization, translation, grammar correction, question answering, chatbots, composing emails, and much more (see the prompt library for inspiration).
		/// </summary>
		public CompletionEndpoint Completions { get; }

		/// <summary>
		/// The API lets you transform text into a vector (list) of floating point numbers. The distance between two vectors measures their relatedness. Small distances suggest high relatedness and large distances suggest low relatedness.
		/// </summary>
		public EmbeddingEndpoint Embeddings { get; }

		/// <summary>
		/// Classify text against the OpenAI Content Policy.
		/// </summary>
		public ModerationEndpoint Moderations { get; }

		/// <summary>
		/// The API endpoint for querying available Engines/models
		/// </summary>
		public ModelsEndpoint Models { get; }

		/// <summary>
		/// The API lets you do operations with files. You can upload, delete or retrieve files. Files can be used for fine-tuning, search, etc.
		/// </summary>
		public FilesEndpoint Files { get; }

		/// <summary>
		/// The API lets you do operations with images. You can Given a prompt and/or an input image, the model will generate a new image.
		/// </summary>
		public ImageGenerationEndpoint ImageGenerations { get; }

	}
}<|MERGE_RESOLUTION|>--- conflicted
+++ resolved
@@ -41,11 +41,8 @@
 			Models = new ModelsEndpoint(this);
 			Files = new FilesEndpoint(this);
 			Embeddings = new EmbeddingEndpoint(this);
-<<<<<<< HEAD
 			Moderations = new ModerationEndpoint(this);
-=======
 			ImageGenerations = new ImageGenerationEndpoint(this);
->>>>>>> 412b58ec
 		}
 
 		/// <summary>
