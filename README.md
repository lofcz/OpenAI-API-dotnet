--- conflicted
+++ resolved
@@ -2,16 +2,6 @@
 
 A simple C# .NET wrapper library to use with OpenAI's GPT-3 API.  More context [on my blog](https://rogerpincombe.com/openai-dotnet-api).
 
-<<<<<<< HEAD
-## Status
-Updated to work with the current API as of February 2, 2023.  Added Files and Embedding endpoints. Removed the Search endpoint as OpenAI has removed that API.
-Potentially breaking change with v1.4:  The various endpoints (Completions, Models, etc) and related classes have each moved into their own namespaces, for example `OpenAI_API.Completions.CompletionRequest` and `OpenAI_API.Models.Model.DavinciText`.  You may need to add `using`s or fully qualify names in exisitng code.
-Now also works with the Azure OpenAI Service. See Azure section for further details.
-
-Thank you [@GotMike](https://github.com/gotmike), [@gmilano](https://github.com/gmilano), [@metjuperry](https://github.com/metjuperry), and [@Alexei000](https://github.com/Alexei000) for your contributions!
-
-=======
->>>>>>> 97fb71b7
 ## Quick Example
 
 ```csharp
@@ -37,6 +27,8 @@
 ## Status
 Updated to work with the current API as of February 2, 2023.  Added Files and Embedding endpoints. Removed the Search endpoint as OpenAI has removed that API.
 Potentially breaking change with v1.4:  The various endpoints (Completions, Models, etc) and related classes have each moved into their own namespaces, for example `OpenAI_API.Completions.CompletionRequest` and `OpenAI_API.Models.Model.DavinciText`.  You may need to add `using`s or fully qualify names in existing code.
+
+Now also works with the Azure OpenAI Service. See [Azure](#azure) section for further details.
 
 Thank you [@GotMike](https://github.com/gotmike), [@gmilano](https://github.com/gmilano), [@metjuperry](https://github.com/metjuperry), and [@Alexei000](https://github.com/Alexei000) for your contributions!
 
@@ -175,7 +167,6 @@
 https://{your-resource-name}.openai.azure.com/openai/deployments/{deployment-id}
 ```
 
-
 Configuration should look something like this for the Azure service:
 
 ```csharp
